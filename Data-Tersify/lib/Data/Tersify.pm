package Data::Tersify;

use strict;
use warnings;
no warnings 'uninitialized';

use parent 'Exporter';
our @EXPORT_OK = qw(tersify);

our $VERSION = '0.002';
$VERSION = eval $VERSION;

use Devel::OverloadInfo 0.005;
use Module::Pluggable require => 1;
use Scalar::Util qw(blessed refaddr reftype);

=head1 NAME

Data::Tersify - generate terse equivalents of complex data structures

=head1 SYNOPSIS

 use Data::Dumper;
 use Data::Tersify qw(tersify);
 
 my $complicated_data_structure = ...;
 
 print Dumper(tersify($complicated_data_structure));
 # Your scrollback is not full of DateTime, DBIx::Class, Moose etc.
 # spoor which you weren't interested in.

=head1 DESCRIPTION

Complex data structures are useful; necessary, even. But they're not
I<helpful>. In particular, when you're buried in the guts of some code
you don't fully understand and you have a variable you want to inspect,
and you say C<x $foo> in the debugger, or C<print STDERR Dumper($foo)> from
your code, or something very similar with the dumper module of your choice,
and you then get I<pages upon pages of unhelpful stuff> because C<$foo>
contained, I<somewhere> a reference to a DateTime, DBIx::Class, Moose or other
verbose object... you didn't need that.

Data::Tersify looks at any data structure it's given, and if it finds a
blessed object that it knows about, anywhere, it replaces it in the data
structure by a terser equivalent, designed to (a) not use up all of your
scrollback, but (b) be blatantly clear that this is I<not> the original object
that was in that data structure originally, but a terser equivalent.

Do not use Data::Tersify as part of any serialisation implementation! By
design, Data::Tersify is lossy and will throw away information! That's because
it supposes that that if you're using it, you want to dump information about a
complex data structure, and you don't I<care> about the fine details.

If you find yourself saying C<x $foo> in the debugger a lot, consider adding
Data::Tersify::perldb to your .perldb file, or something like it.

=head2 tersify

 In: $data_structure
 In: $terser_data_structure

Supplied with a data structure, returns a data structure with the complicated
bits summarised. Every attempt is made to preserve those parts of the data
structure that don't need summarising.

Objects are only summarised if (1) they're blessed objects, (2) they're
not the root structure passed to tersify (so if you actually to want to dump a
complex DBIx::Class object, for instance, you still can), and (3) a
plugin has been registered that groks that type of object, I<or> they
contain as an element one such object.

Summaries are either scalar references of the form "I<Classname> (I<refaddr>)
I<summary>", e.g. "DateTime (0xdeadbeef) 2017-08-15", blessed into the
Data::Tersify::Summary class, I<or> copies of the
object's internal state with any sub-objects tersified as above, blessed into
the Data::Tersify::Summary::I<Foo>:I<refaddr> class, where I<Foo> is the class
the object was originally blessed into and I<refaddr> the object's original
address.

So, if you had the plugin Data::Tersify::Plugin::DateTime installed,
passing a DateTime object to tersify would return that same object, untouched;
but passing

 {
     name        => 'Now',
     description => 'The time it currently is, not a time in the future',
     datetime    => DateTime->now
 }

to tersify would return something like this:

 {
    name        => 'Now',
    description => 'The time it currently is, not a time in the future',
    datetime    => bless \"DateTime (0xdeadbeef) 2018-08-12 17:15:00",
        "Data::Tersify::Summary",
 }

If the hashref had been blessed into the class "Time::Description",
and had a refaddr of 0xcafebabe, you would get back a hash as above, but
blessed into the class
C<Data::Tersify::Summary::Time::Description::0xcafebabe>.

Note that point 2 above (objects aren't tersified if they're the root
structure) applies only to plugins. If the object contains other objects
that could be tersified, they will be. One design consequence of this is that
you should consider writing plugins for I<multiple types of object>, rather
than the ur-object that they might be part of.

=cut

my %seen_refaddr;

sub tersify {
    my ($data_structure) = @_;

    %seen_refaddr = ();
    ($data_structure) = _tersify($data_structure);
    return $data_structure;
}

sub _tersify {
    my ($data_structure) = @_;

    # Don't loop infinitely through a complex structure.
    return $data_structure if $seen_refaddr{refaddr($data_structure)}++;
    
    # If this is a simple scalar, there's nothing to change.
    if (!ref($data_structure)) {
        return ($data_structure, 0);
    }

    # If this is a blessed object, see if we know how to tersify it.
    if (blessed($data_structure)) {
<<<<<<< HEAD
        # Although if this is the root structure passed to tersify, we want
        # to pass it through as-is; we only tersify complicated objects
        # that feature somewhere deeper in the data structure, possibly
        # unexpectedly.
        my ($caller_sub) = (caller(1))[3];
        if ($caller_sub eq 'Data::Tersify::tersify') {
            return ($data_structure, 0);
        }
        my $terse_object = _tersify_via_plugin($data_structure);
        my $changed = blessed($terse_object)
            && $terse_object->isa('Data::Tersify::Summary');
        return ($terse_object, 1) if($changed);
=======
        return _tersify_object($data_structure);
>>>>>>> 86cd5d61
    }

    # For arrays and hashes, check if any of the elements changed, and if so
    # return a fresh array or hash.
    my $changed = 0;
    my $get_new_value = sub {
        my ($old_value) = @_;
        my ($new_value, $this_value_changed) = _tersify($old_value);
        $changed += $this_value_changed;
        return $this_value_changed ? $new_value : $old_value;
    };
    # need to recurse into arrays and blessed arrays so just checking ref()
    # ain't enough, need to see if we can actually de-ref it
    if (eval { @{$data_structure}; 1 }) {
        my $new_array;
        for my $element (@$data_structure) {
            push @{$new_array}, $get_new_value->($element);
        }
        if($changed && blessed($data_structure)) {
            bless($new_array, blessed($data_structure));
        }
        return $changed ? ($new_array, 1) : ($data_structure, 0);
    # need to recurse into hashes and blessed hashes
    } elsif (eval { %{$data_structure}; 1 }) {
        my $new_hash;
        for my $key (keys %$data_structure) {
            $new_hash->{$key} = $get_new_value->($data_structure->{$key});
        }
        if($changed && blessed($data_structure)) {
            bless($new_hash, blessed($data_structure));
        }
        return $changed ? ($new_hash, 1) : ($data_structure, 0);
    } else {
        return($data_structure, 0);
    }
}

sub _tersify_object {
    my ($data_structure) = @_;

    # We might know how to tersify such an object directly, via a
    # plugin.
    my $terse_object = _tersify_via_plugin($data_structure);
    my $changed      = blessed($terse_object)
        && $terse_object->isa('Data::Tersify::Summary');

    # OK, but does it overload stringification?
    if (!$changed) {
        if (my $overload_info
            = Devel::OverloadInfo::overload_info($data_structure))
        {
            if ($overload_info->{'""'}) {
                return (
                    _summarise_object_as_string(
                        $data_structure, "$data_structure"
                    ),
                    1
                );
            }
        }
    }

    # Although if this is the root structure passed to tersify, we want
    # to pass it through as-is; we only tersify complicated objects
    # that feature somewhere deeper in the data structure, possibly
    # unexpectedly.
    my ($caller_sub) = (caller(2))[3];
    if ($changed && $caller_sub ne 'Data::Tersify::tersify') {
        return ($terse_object, $changed);
    }

    # If we didn't tersify this object, maybe we can tersify its internal
    # structure?
    my $object_contents;
    if (reftype($data_structure) eq 'HASH') {
        $object_contents = {%$data_structure};
    } elsif (reftype($data_structure) eq 'ARRAY') {
        $object_contents = [@$data_structure];
    }
    if ($object_contents) {
        my $maybe_new_structure;
        ($maybe_new_structure, $changed) = _tersify($object_contents);
        if ($changed) {
            $terse_object = $maybe_new_structure;
            bless $terse_object => sprintf('Data::Tersify::Summary::%s::0x%s',
                ref($data_structure), refaddr($data_structure));
            return ($terse_object, $changed);
        }
    }

    # OK, return this object unchanged.
    return ($data_structure, 0);
}


=head2 PLUGINS

Data::Tersify can be extended by plugins. See Data::Tersify::Plugin for
a description of plugins, and Data::Tersify::Plugin::DateTime (provided in a
separate distribution) as an example of such a plugin.

=cut

{
    my (%handled_by_plugin);

    sub _tersify_via_plugin {
        my ($object) = @_;

        if (!keys %handled_by_plugin) {
            for my $plugin (plugins()) {
                for my $class ($plugin->handles) {
                    $handled_by_plugin{$class} = $plugin;
                }
            }
        }

        ### FIXME: subclasses also. Loop the other way, go through
        ### the types we know about and see if $object->isa(...)
        ### rather than hard-coding the ref($object).
        if (my $plugin = $handled_by_plugin{ref($object)}) {
            return _summarise_object_as_string($object,
                $plugin->tersify($object));
        }
        return $object;
    }
}

sub _summarise_object_as_string {
    my ($object, $string) = @_;
    my $summary
        = sprintf('%s (0x%x) %s', ref($object), refaddr($object), $string);
    return bless \$summary => 'Data::Tersify::Summary';
}

=head1 LICENSE

This is free software; you can redistribute it and/or modify it under the same
terms as Perl 5.

=head1 BUGS

If you find any bugs, or have any feature suggestions, please report them
via L<github|https://github.com/skington/data-tersify/issues>.

=head1 SEE ALSO

L<Data::Printer> will tersify data structures as part of its standard
output.

=cut

1;<|MERGE_RESOLUTION|>--- conflicted
+++ resolved
@@ -132,7 +132,6 @@
 
     # If this is a blessed object, see if we know how to tersify it.
     if (blessed($data_structure)) {
-<<<<<<< HEAD
         # Although if this is the root structure passed to tersify, we want
         # to pass it through as-is; we only tersify complicated objects
         # that feature somewhere deeper in the data structure, possibly
@@ -145,9 +144,6 @@
         my $changed = blessed($terse_object)
             && $terse_object->isa('Data::Tersify::Summary');
         return ($terse_object, 1) if($changed);
-=======
-        return _tersify_object($data_structure);
->>>>>>> 86cd5d61
     }
 
     # For arrays and hashes, check if any of the elements changed, and if so
